--- conflicted
+++ resolved
@@ -182,12 +182,7 @@
 
 
 if __name__ == "__main__":
-<<<<<<< HEAD
-    data_dir = "../../multimodal-spectroscopic-dataset/data/example_data"
-    save_dir = "../example_data"
-    process_origin_data(data_dir, save_dir, 'example_hnmr')
-=======
+
     data_dir = "/rds/projects/c/chenlv-ai-and-chemistry/wuwj/NMR_MS/sparsespec2graph/Dataset/multimodal_spectroscopic_dataset"
     save_dir = "/rds/projects/c/chenlv-ai-and-chemistry/wuwj/NMR_MS/sparsespec2graph/Dataset/h_nmr"
     process_origin_data(data_dir, save_dir, 'h_nmr')
->>>>>>> 7475d713
